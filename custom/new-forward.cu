--- conflicted
+++ resolved
@@ -2,8 +2,6 @@
 #include <iostream>
 #include "gpu-new-forward.h"
 
-<<<<<<< HEAD
-#define TILE_WIDTH 16
 #define wbCheck(stmt)                                                         \
   do {                                                                        \
     cudaError_t err = stmt;                                                   \
@@ -13,6 +11,9 @@
       exit(1);                                                                \
     }                                                                         \
   } while (0)
+
+#define LAYER1_WIDTH 8
+#define LAYER2_WIDTH 20
 
 static constexpr size_t smsize = 1 << 16;
 static constexpr size_t smfloats = smsize / sizeof(float);
@@ -25,12 +26,6 @@
 conv_forward_kernel(float* y, const float* x, const float* k, const int B,
                     const int M, const int C, const int H, const int W,
                     const int K)
-=======
-#define LAYER1_WIDTH 8
-#define LAYER2_WIDTH 20
-
-__global__ void conv_forward_kernel(float* y, const float* x, const float* k, const int B, const int M, const int C, const int H, const int W, const int K)
->>>>>>> a16de6c5
 {
     /*
     Modify this function to implement the forward pass described in Chapter 16.
@@ -52,29 +47,26 @@
 
     const int H_out = H - K + 1;
     const int W_out = W - K + 1;
-<<<<<<< HEAD
+    const int s_width = blockDim.x + K - 1;
 
-    auto y4d = [&y, M, H_out, W_out](int i3, int i2, int i1, int i0) -> float&
-    {
-        return y[i3*M*H_out*W_out + i2*H_out*W_out + i1*W_out + i0];
-    };
-    auto x4d = [&x, C, H, W](int i3, int i2, int i1, int i0) -> float {
-        return x[i3*C*H*W + i2*H*W + i1*W + i0];
-    };
-    auto k4d = [&k, C, K](int  i3, int i2, int i1, int i0) -> float {
-        return c_weights[i3*C*K*K + i2*K*K + i1*K + i0];
-    };
-// #define y4d(i3, i2, i1, i0) y[(i3) * (M * H_out * W_out) + (i2) * (H_out * W_out) + (i1) * (W_out) + i0]
-// #define x4d(i3, i2, i1, i0) x[(i3) * (C * H * W) + (i2) * (H * W) + (i1) * (W) + i0]
-// #define k4d(i3, i2, i1, i0) k[(i3) * (C * K * K) + (i2) * (K * K) + (i1) * (K) + i0]
-=======
-    const int s_width = blockDim.x + K - 1;
+    // auto y4d = [&y, M, H_out, W_out](int i3, int i2, int i1, int i0) -> float&
+    // {
+    //     return y[i3*M*H_out*W_out + i2*H_out*W_out + i1*W_out + i0];
+    // };
+    // auto x4d = [&x, C, H, W](int i3, int i2, int i1, int i0) -> float {
+    //     return x[i3*C*H*W + i2*H*W + i1*W + i0];
+    // };
+    // auto k4d = [&k, C, K](int i3, int i2, int i1, int i0) -> float {
+    //     return c_weights[i3*C*K*K + i2*K*K + i1*K + i0];
+    // };
+    // auto s3d = [s_width](int i2, int i1, int i0) -> float& {
+    //     return s[i2*s_width*s_width + i1*s_width + i0];
+    // };
 
 #define y4d(i3, i2, i1, i0) y[(i3) * (M * H_out * W_out) + (i2) * (H_out * W_out) + (i1) * (W_out) + i0]
 #define x4d(i3, i2, i1, i0) x[(i3) * (C * H * W) + (i2) * (H * W) + (i1) * (W) + i0]
 #define k4d(i3, i2, i1, i0) k[(i3) * (C * K * K) + (i2) * (K * K) + (i1) * (K) + i0]
 #define s3d(i2, i1, i0) s[(i2) * (s_width * s_width) + (i1) * (s_width) + i0]
->>>>>>> a16de6c5
 
     // Insert your GPU convolution kernel code here
     const int m = blockIdx.z;
@@ -109,7 +101,6 @@
                 for (int p = 0; p < K; ++p) {
                     for (int q = 0; q < K; ++q) {
                         acc += s3d(c, threadIdx.y + p, threadIdx.x + q) * k4d(m, c, p, q);
-                        // acc += x4d(b, c, h + p, w + q) * k4d(m, c, p, q);
                     }
                 }
             }
@@ -120,10 +111,10 @@
     }
 
 
-#undef y4d
-#undef x4d
-#undef k4d
-#undef s3d
+// #undef y4d
+// #undef x4d
+// #undef k4d
+// #undef s3d
 }
 
 __host__
@@ -178,14 +169,6 @@
     cudaFree(device_x);
     cudaFree(device_y);
     cudaFree(device_k);
-
-    // Useful snippet for error checking
-    // cudaError_t error = cudaGetLastError();
-    // if(error != cudaSuccess)
-    // {
-    //     std::cout<<"CUDA error: "<<cudaGetErrorString(error)<<std::endl;
-    //     exit(-1);
-    // }
 }
 
 __host__ void GPUInterface::get_device_properties()
